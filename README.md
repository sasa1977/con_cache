--- conflicted
+++ resolved
@@ -237,39 +237,30 @@
 Keep in mind that `ConCache` introduces a state to your system. Thus, when you're testing your application, some tests might accidentally compromise the execution of other tests. There are a couple of options to work around that:
 
 1. Use different keys in each test. This could help avoiding tests compromising each other.
-
-<<<<<<< HEAD
-2. Before each test, force restart the `ConCache` process. This will ensure each test runs with the empty cache.
-=======
 1. Before each test, force restart the `ConCache` process. This will ensure each test runs with the empty cache.
->>>>>>> f0b764bb
-
-```elixir
-setup do
-  Supervisor.terminate_child(con_cache_supervisor, ConCache)
-  Supervisor.restart_child(con_cache_supervisor, ConCache)
-  :ok
-end
-```
-
-Where `con_cache_supervisor` is the supervisor from which the `ConCache` process is started.
-
-<<<<<<< HEAD
+
+  ```elixir
+  setup do
+    Supervisor.terminate_child(con_cache_supervisor, ConCache)
+    Supervisor.restart_child(con_cache_supervisor, ConCache)
+    :ok
+  end
+  ```
+
+  Where `con_cache_supervisor` is the supervisor from which the `ConCache` process is started.
+
 3. Fetch all keys from the `ets` table, and delete each entry:
-=======
-1. Fetch all keys from the `ets` table, and delete each entry:
->>>>>>> f0b764bb
-
-```elixir
-setup do
-  :my_cache
-  |> ConCache.ets
-  |> :ets.tab2list
-  |> Enum.each(fn({key, _}) -> ConCache.delete(:my_cache, key) end)
-
-  :ok
-end
-```
+
+  ```elixir
+  setup do
+    :my_cache
+    |> ConCache.ets
+    |> :ets.tab2list
+    |> Enum.each(fn({key, _}) -> ConCache.delete(:my_cache, key) end)
+
+    :ok
+  end
+  ```
 
 ## Inner workings
 
